#%%
import unittest

from sapai import *
from sapai.battle import Battle
from sapai.graph import graph_battle


class TestBattles(unittest.TestCase):

    def test_multi_hurt(self):
        t0 = Team(["badger", "camel", "fish"])
        t0[0].pet._health = 1
        t0[0].pet._attack = 1
        t1 = Team(["cricket", "horse", "mosquito", "tiger"])

        b = Battle(t0, t1)
        b.battle()

    def test_multi_faint(self):
        t0 = Team(["badger", "camel", "fish"])
        t0[0].pet._health = 1
        t0[0].pet._attack = 5
        t1 = Team(["cricket", "horse", "mosquito", "tiger"])

        b = Battle(t0, t1)
        b.battle()

    def test_before_and_after_attack(self):
        t0 = Team(["elephant", "snake", "dragon", "fish"])
        t1 = Team(["cricket", "horse", "fly", "tiger"])
        t0[2]._health = 50

        b = Battle(t0, t1)
        b.battle()
        t0 = Team(["elephant", "snake", "dragon", "fish"])
        t1 = Team(["cricket", "horse", "fly", "tiger"])
        t0[2]._health = 50
        print(t0)
        print(t1)

        b = Battle(t0, t1)
        b.battle()

    def test_rhino_test(self):
        t0 = Team(["horse", "horse", "horse", "horse"])
        t1 = Team(["rhino", "tiger"])

        b = Battle(t0, t1)
        b.battle()

    def test_hippo_test(self):
        t0 = Team(["horse", "horse", "horse", "horse"])
        t1 = Team(["hippo", "tiger"])

        b = Battle(t0, t1)
        b.battle()
        
    
    def test_whale_without_swallow_target(self):
        team1 = Team([Pet("fish")])
        team2 = Team([Pet("whale"), Pet("hedgehog"), Pet("fish"), Pet("rabbit")])

        test_battle = Battle(team1, team2)
        test_battle.battle()

<<<<<<< HEAD
    
    def test_multiple_hedgehog(self):
        team1 = Team([Pet("fish"), Pet("hedgehog")])
        team2 = Team([Pet("elephant"), Pet("hedgehog")])
=======
    def test_cat_battle(self):
        team1 = Team([Pet("fish")])
        team2 = Team([Pet("cat")])
>>>>>>> aa44e10f

        test_battle = Battle(team1, team2)
        test_battle.battle()

<<<<<<< HEAD
    def test_whale_parrot_swallow(self):
        team1 = Team([Pet("whale"), Pet("parrot")])
        team2 = Team([Pet("fish"), "dragon"])

        player1 = Player(team=team1)
        player2 = Player(team=team2)

        player1.end_turn()
        player2.end_turn()

        test_battle = Battle(player1.team, player2.team)
        test_battle.battle()
=======
>>>>>>> aa44e10f
# %%<|MERGE_RESOLUTION|>--- conflicted
+++ resolved
@@ -63,22 +63,21 @@
 
         test_battle = Battle(team1, team2)
         test_battle.battle()
-
-<<<<<<< HEAD
-    
-    def test_multiple_hedgehog(self):
-        team1 = Team([Pet("fish"), Pet("hedgehog")])
-        team2 = Team([Pet("elephant"), Pet("hedgehog")])
-=======
+        
+        
     def test_cat_battle(self):
         team1 = Team([Pet("fish")])
         team2 = Team([Pet("cat")])
->>>>>>> aa44e10f
 
         test_battle = Battle(team1, team2)
         test_battle.battle()
 
-<<<<<<< HEAD
+
+    def test_multiple_hedgehog(self):
+        team1 = Team([Pet("fish"), Pet("hedgehog")])
+        team2 = Team([Pet("elephant"), Pet("hedgehog")])
+    
+    
     def test_whale_parrot_swallow(self):
         team1 = Team([Pet("whale"), Pet("parrot")])
         team2 = Team([Pet("fish"), "dragon"])
@@ -91,6 +90,5 @@
 
         test_battle = Battle(player1.team, player2.team)
         test_battle.battle()
-=======
->>>>>>> aa44e10f
+        
 # %%