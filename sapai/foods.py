

#%%
import numpy as np

from sapai.data import data
from sapai.rand import MockRandomState

#%%

class Food():
    def __init__(self, 
                 name="food-none", 
                 shop=None, 
                 team=[],
                 seed_state = None):
        """
        Food class definition the types of interactions that food undergoes
        
        """
        if len(name) != 0:
            if not name.startswith("food-"):
                name = "food-{}".format(name)
            
        self.eaten = False
        self.shop = shop
        
        self.seed_state = seed_state
        if self.seed_state != None:
            self.rs = np.random.RandomState()
            self.rs.set_state(self.seed_state)
        else:
            ### Otherwise, set use 
            self.rs = MockRandomState()

        self.attack = 0
        self.health = 0
        self.base_attack = 0
        self.base_health = 0
        self.apply_until_end_of_battle = False
        self.status = "none"
        self.effect = "none"
        self.fd = {}
            
        self.name = name
        if name not in data["foods"]:
            raise Exception("Food {} not found".format(name))
        
        self.cost = 3
        item = data["foods"][name]
        if "cost" in item:
            self.cost = item["cost"]
        
        fd = item["ability"]
        self.fd = fd
        
        self.attack = 0
        self.health = 0
        self.effect = fd["effect"]["kind"]
        if "attackAmount" in fd["effect"]:
            self.attack = fd["effect"]["attackAmount"]
            self.base_attack = fd["effect"]["attackAmount"]
        if "healthAmount" in fd["effect"]:
            self.health = fd["effect"]["healthAmount"]
            self.base_health = fd["effect"]["healthAmount"]
        if "status" in fd["effect"]:
            self.status = fd["effect"]["status"]
<<<<<<< HEAD

=======
        if "untilEndOfBattle" in fd["effect"] and fd["effect"]["untilEndOfBattle"] is True:
            self.apply_until_end_of_battle = True
    
>>>>>>> 730ce0cb
    
    def apply(self, pet=None):
        """
        Serve the food object to the input pet 
        """
        if self.eaten == True:
            raise Exception("This should not be possible")
        
        if self.name == "food-canned-food":
            self.shop.can += self.attack
            return

        if self.apply_until_end_of_battle:
            pet._until_end_of_battle_attack_buff += self.attack
            pet._until_end_of_battle_health_buff += self.health
        else:
            pet._attack += self.attack
            pet._health += self.health

        if self.effect == "ModifyStats":
            ### Done
            return pet
        elif self.effect == "ApplyStatus":
            pet.status = self.status
            
    
    def copy(self):
        copy_food = Food(self.name, self.shop)
        for key,value in self.__dict__.items():
            ### Although this approach will copy the internal dictionaries by 
            ###   reference rather than copy by value, these dictionaries will 
            ###   never be modified anyways. 
            ### All integers and strings are copied by value automatically with
            ###   Python, therefore, this achieves the correct behavior
            copy_food.__dict__[key] = value
        return copy_food
    
    
    @property
    def state(self):
        #### Ensure that state can be JSON serialized
        if getattr(self, "rs", False):
            if type(self.rs).__name__ == "MockRandomState":
                seed_state = None
            else:
                seed_state = list(self.rs.get_state())
                seed_state[1] = seed_state[1].tolist()
        else:
            seed_state = None
        state_dict = {
            "type": "Food",
            "name": self.name,
            "eaten": self.eaten,
            "attack": self.attack,
            "health": self.health,
            "apply_until_end_of_battle": self.apply_until_end_of_battle,
            "seed_state": seed_state
        }
        return state_dict

    
    @classmethod
    def from_state(cls, state):
        food = cls(name=state["name"])
        food.attack = state["attack"]
        food.health = state["health"]
        food.eaten = state["eaten"]
        food.apply_until_end_of_battle = state["apply_until_end_of_battle"]
        ### Supply seed_state in state dict should be optional
        if "seed_state" in state:
            if state["seed_state"] != None:
                food.seed_state = state["seed_state"]
                food.rs = np.random.RandomState()
                food.rs.set_state(state["seed_state"])
        return food
    
        
    def __repr__(self):
        return "< {} {}-{} {} >".format(
            self.name, self.attack, self.health, self.status)

        
# %%<|MERGE_RESOLUTION|>--- conflicted
+++ resolved
@@ -65,13 +65,9 @@
             self.base_health = fd["effect"]["healthAmount"]
         if "status" in fd["effect"]:
             self.status = fd["effect"]["status"]
-<<<<<<< HEAD
-
-=======
         if "untilEndOfBattle" in fd["effect"] and fd["effect"]["untilEndOfBattle"] is True:
             self.apply_until_end_of_battle = True
     
->>>>>>> 730ce0cb
     
     def apply(self, pet=None):
         """
